--- conflicted
+++ resolved
@@ -22,14 +22,10 @@
 use sp_core::crypto::Ss58Codec;
 use sp_core::{sr25519, Pair, Public};
 use sp_runtime::traits::{IdentifyAccount, Verify};
-<<<<<<< HEAD
 use subspace_runtime::{
     AccountId, Balance, BalancesConfig, BlockNumber, GenesisConfig, SS58Prefix, Signature,
     SudoConfig, SystemConfig, VestingConfig, BridgeKusamaGrandpaConfig, DECIMAL_PLACES, MILLISECS_PER_BLOCK, SSC, WASM_BINARY,
 };
-=======
-use subspace_runtime_primitives::{AccountId, Balance, BlockNumber, Signature};
->>>>>>> 042302ed
 
 // The URL for the telemetry server.
 const POLKADOT_TELEMETRY_URL: &str = "wss://telemetry.polkadot.io/submit/";
@@ -282,13 +278,9 @@
             // Assign network admin rights.
             key: Some(sudo_account),
         },
-<<<<<<< HEAD
         vesting: VestingConfig { vesting },
         bridge_kusama_grandpa: BridgeKusamaGrandpaConfig {
             ..Default::default()
         },
-=======
-        vesting: subspace_runtime::VestingConfig { vesting },
->>>>>>> 042302ed
     }
 }